# -*- Python -*-
#
# A script for Mark that tries out a few alternative wind sites.
# Copyright (C) 2012 Ben Elliston

import nem
import wind
import regions

from nem import twh
from generators import Generator, Wind, SAMWind
import generators

from pylab import *


class SingleWindFarm(Wind):
    patch = generators.Patch(facecolor='green')

    def __init__(self, region, capacity, duid, rated, label='wind'):
        Generator.__init__(self, region, capacity, label)
        self.generation = wind.generation(duid, interval=60)
        # Normalise the generation
        self.generation /= rated


def print_stats(c):
  bioenergy = 0
  runhours = 0
  wind_energy = 0
  for g in c.generators:
      if g.__class__ == generators.Biofuel:
          bioenergy += g.hourly_power.sum()
          runhours += g.runhours
      elif g.__class__ == Wind or g.__class__ == SAMWind or g.__class__ == SingleWindFarm:
          wind_energy += g.hourly_power.sum()

  print '%.2f, %.2f, %d, %.1f, %.3f, %d' % \
        (wind_energy / twh, bioenergy / twh, runhours, c.spilled_energy / twh,
         c.unserved_percent, c.unserved_hours)

# A baseline run to calculate avg CF for the wind farms.
print 'baseline'
c = nem.Context()
nem.run(c)
print c
for g in c.generators[0:4]:
    print g, g.summary()
total_wind_energy = 0
total_wind_capacity = 0
for g in c.generators:
  if g.__class__ == Wind:
    total_wind_energy += g.hourly_power.sum()
    total_wind_capacity += g.capacity
avg_cap_factor = (total_wind_energy / float(nem.hours)) / total_wind_capacity

# Calculate a reduction in capacity to reduce energy by 5 TWh.
<<<<<<< HEAD
cap = 5 * twh / (avg_cap_factor * 8760)
=======
cap = 5*twh / (avg_cap_factor * nem.hours)
>>>>>>> e5f532e3

f = open('/data/windfarm.info.csv')
sites = []
for line in f:
    #ID,Name,Region,Latitude,Longitude,Capacity (MW),Capacity Factor* (%)
    if line[0] == '#':
        continue
    fields = line.split(',')
    if fields[0] == 'wpwf':
        break
    if fields[0] == 'gunning1' or fields[0] == 'woodlwn1' or fields[0] == 'bluff1':
        continue
    wf = SingleWindFarm(regions.nsw, 1, fields[0].upper(), float(fields[5]), label=fields[1])
    # print wf
    c.generators = [wf]
    nem.run(c)
    # compute capacity factor
<<<<<<< HEAD
    wf.cf = (wf.hourly_power.sum() / 8760.) / wf.capacity
    sites.append(wf)
f.close()
=======
    wf.cf = (wf.hourly_power.sum() / float(nem.hours)) / wf.capacity
    sites.append (wf)
f.close ()
>>>>>>> e5f532e3

kennedy = SAMWind(regions.qld, 1, '/data/kennedy.data.csv', 57.6, label='Kennedy wind')
c.generators = [kennedy]
<<<<<<< HEAD
nem.run(c)
kennedy.cf = (kennedy.hourly_power.sum() / 8760.) / kennedy.capacity
=======
nem.run (c)
kennedy.cf = (kennedy.hourly_power.sum() / float(nem.hours)) / kennedy.capacity
>>>>>>> e5f532e3

cooranga = SAMWind(regions.qld, 1, '/data/cooranga.data.csv', 57.6, label='Cooranga wind')
c.generators = [cooranga]
<<<<<<< HEAD
nem.run(c)
cooranga.cf = (cooranga.hourly_power.sum() / 8760.) / cooranga.capacity
=======
nem.run (c)
cooranga.cf = (cooranga.hourly_power.sum() / float(nem.hours)) / cooranga.capacity
>>>>>>> e5f532e3

capital = SingleWindFarm(regions.nsw, 1, 'CAPTL_WF', 140, label='Capital')
c.generators = [capital]
<<<<<<< HEAD
nem.run(c)
capital.cf = (capital.hourly_power.sum() / 8760.) / capital.capacity

sites = [kennedy, cooranga, capital]
for windfarm in sites:
    for quantum in range(25):
        oldcap = quantum * twh / (avg_cap_factor * 8760)
        capacity = total_wind_capacity - oldcap
        newcap = quantum * twh / (windfarm.cf * 8760)
        windfarm.set_capacity(newcap)
        newWind = [windfarm, Wind(regions.sa, capacity, nem.h5file, label='existing wind')]
        c = nem.Context()
=======
nem.run (c)
capital.cf = (capital.hourly_power.sum() / float(nem.hours)) / capital.capacity

sites = [kennedy, cooranga, capital]
for windfarm in sites:
    for quantum in range (25):
        oldcap = quantum*twh / (avg_cap_factor * nem.hours)
        capacity = total_wind_capacity - oldcap
        newcap = quantum*twh / (windfarm.cf * nem.hours)
        windfarm.set_capacity (newcap)
        newWind = [windfarm, Wind (regions.sa, capacity, nem.h5file, label='existing wind')]
        c = nem.Context ()
>>>>>>> e5f532e3
        c.generators = newWind + c.generators[4:]
        nem.run(c)
        print windfarm.label, ', %d, %.1f, %.1f, ' % (quantum, c.generators[0].capacity, c.generators[1].capacity),
        print_stats(c)<|MERGE_RESOLUTION|>--- conflicted
+++ resolved
@@ -55,11 +55,7 @@
 avg_cap_factor = (total_wind_energy / float(nem.hours)) / total_wind_capacity
 
 # Calculate a reduction in capacity to reduce energy by 5 TWh.
-<<<<<<< HEAD
-cap = 5 * twh / (avg_cap_factor * 8760)
-=======
-cap = 5*twh / (avg_cap_factor * nem.hours)
->>>>>>> e5f532e3
+cap = 5 * twh / (avg_cap_factor * nem.hours)
 
 f = open('/data/windfarm.info.csv')
 sites = []
@@ -77,65 +73,34 @@
     c.generators = [wf]
     nem.run(c)
     # compute capacity factor
-<<<<<<< HEAD
-    wf.cf = (wf.hourly_power.sum() / 8760.) / wf.capacity
+    wf.cf = (wf.hourly_power.sum() / float(nem.hours)) / wf.capacity
     sites.append(wf)
-f.close()
-=======
-    wf.cf = (wf.hourly_power.sum() / float(nem.hours)) / wf.capacity
-    sites.append (wf)
 f.close ()
->>>>>>> e5f532e3
 
 kennedy = SAMWind(regions.qld, 1, '/data/kennedy.data.csv', 57.6, label='Kennedy wind')
 c.generators = [kennedy]
-<<<<<<< HEAD
 nem.run(c)
-kennedy.cf = (kennedy.hourly_power.sum() / 8760.) / kennedy.capacity
-=======
-nem.run (c)
 kennedy.cf = (kennedy.hourly_power.sum() / float(nem.hours)) / kennedy.capacity
->>>>>>> e5f532e3
 
 cooranga = SAMWind(regions.qld, 1, '/data/cooranga.data.csv', 57.6, label='Cooranga wind')
 c.generators = [cooranga]
-<<<<<<< HEAD
 nem.run(c)
-cooranga.cf = (cooranga.hourly_power.sum() / 8760.) / cooranga.capacity
-=======
-nem.run (c)
 cooranga.cf = (cooranga.hourly_power.sum() / float(nem.hours)) / cooranga.capacity
->>>>>>> e5f532e3
 
 capital = SingleWindFarm(regions.nsw, 1, 'CAPTL_WF', 140, label='Capital')
 c.generators = [capital]
-<<<<<<< HEAD
 nem.run(c)
-capital.cf = (capital.hourly_power.sum() / 8760.) / capital.capacity
+capital.cf = (capital.hourly_power.sum() / float(nem.hours)) / capital.capacity
 
 sites = [kennedy, cooranga, capital]
 for windfarm in sites:
     for quantum in range(25):
-        oldcap = quantum * twh / (avg_cap_factor * 8760)
+        oldcap = quantum * twh / (avg_cap_factor * nem.hours)
         capacity = total_wind_capacity - oldcap
-        newcap = quantum * twh / (windfarm.cf * 8760)
+        newcap = quantum * twh / (windfarm.cf * nem.hours)
         windfarm.set_capacity(newcap)
         newWind = [windfarm, Wind(regions.sa, capacity, nem.h5file, label='existing wind')]
         c = nem.Context()
-=======
-nem.run (c)
-capital.cf = (capital.hourly_power.sum() / float(nem.hours)) / capital.capacity
-
-sites = [kennedy, cooranga, capital]
-for windfarm in sites:
-    for quantum in range (25):
-        oldcap = quantum*twh / (avg_cap_factor * nem.hours)
-        capacity = total_wind_capacity - oldcap
-        newcap = quantum*twh / (windfarm.cf * nem.hours)
-        windfarm.set_capacity (newcap)
-        newWind = [windfarm, Wind (regions.sa, capacity, nem.h5file, label='existing wind')]
-        c = nem.Context ()
->>>>>>> e5f532e3
         c.generators = newWind + c.generators[4:]
         nem.run(c)
         print windfarm.label, ', %d, %.1f, %.1f, ' % (quantum, c.generators[0].capacity, c.generators[1].capacity),
