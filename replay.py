--- conflicted
+++ resolved
@@ -46,13 +46,8 @@
   context.verbose = opts.v
   print context
 
-<<<<<<< HEAD
-  for i in range(8760):
+  for i in range(nem.hours):
     print int(context.spill[::, i].sum())
-=======
-  for i in range (nem.hours):
-    print int (context.spill[::,i].sum ())
->>>>>>> e5f532e3
 
 context = nem.Context()
 capacities = []
